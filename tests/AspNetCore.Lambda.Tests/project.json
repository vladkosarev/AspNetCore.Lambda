{
  "version": "1.0.0-*",
  "buildOptions": {
    "debugType": "portable",
    "compilerName": "fsc",
    "compile": {
      "includeFiles": [
        "FormatExpressionTests.fs",
        "Models.fs",
        "HttpHandlerTests.fs"
      ]
    },
    "preserveCompilationContext": true    
  },
  "tools": {
    "dotnet-compile-fsc": "1.0.0-preview2-*"
  },
  "dependencies": {
    "FSharp.Core": "4.1.0",
    "Microsoft.AspNetCore.Hosting": "1.1.0",
    "Microsoft.AspNetCore.Diagnostics": "1.1.0",
    "System.Runtime.Serialization.Primitives": "4.3.0",
    "xunit": "2.1.0",
    "dotnet-test-xunit": "1.0.0-rc2-*",
    "NSubstitute": "2.0.1-rc",
<<<<<<< HEAD
    "AspNetCore.Lambda": {"target": "project"}
=======
    "AspNetCore.Lambda": "0.1.0-*",
    "RazorLight": "1.0.0-rc1"
>>>>>>> c4e3bf72
  },
  "testRunner": "xunit",
  "frameworks": {
    "netcoreapp1.1": {
      "dependencies": {
        "Microsoft.NETCore.App": {
          "type": "platform",
          "version": "1.1.0"
        }
      },
      "imports": [
        "dotnet5.4",
        "portable-net451+win8"
      ]
    }
  }
}<|MERGE_RESOLUTION|>--- conflicted
+++ resolved
@@ -9,6 +9,9 @@
         "Models.fs",
         "HttpHandlerTests.fs"
       ]
+    },
+    "embed":{
+      "includeFiles": [ "Person.cshtml" ]
     },
     "preserveCompilationContext": true    
   },
@@ -23,12 +26,8 @@
     "xunit": "2.1.0",
     "dotnet-test-xunit": "1.0.0-rc2-*",
     "NSubstitute": "2.0.1-rc",
-<<<<<<< HEAD
-    "AspNetCore.Lambda": {"target": "project"}
-=======
-    "AspNetCore.Lambda": "0.1.0-*",
+    "AspNetCore.Lambda": { "target": "project" },
     "RazorLight": "1.0.0-rc1"
->>>>>>> c4e3bf72
   },
   "testRunner": "xunit",
   "frameworks": {
